--- conflicted
+++ resolved
@@ -7,12 +7,8 @@
     add_task, current_task, current_user_token, exit_current_and_run_next,
     suspend_current_and_run_next, Rusage,
 };
-<<<<<<< HEAD
 use crate::task::{block_current_and_run_next, signal::*};
-use crate::timer::{get_time, get_time_ms, TimeSpec, TimeVal};
-=======
-use crate::timer::{get_time, get_time_ms, TimeVal, ITimerVal};
->>>>>>> 2ad344b2
+use crate::timer::{get_time, get_time_ms, TimeSpec, TimeVal, ITimerVal};
 use crate::trap::TrapContext;
 use alloc::string::String;
 use alloc::sync::Arc;
@@ -105,7 +101,7 @@
     0
 }
 
-pub fn sys_settimer(
+pub fn sys_setitimer(
     which: usize,
     new_value: *const ITimerVal,
     old_value: *mut ITimerVal,
@@ -121,6 +117,7 @@
             if new_value as usize != 0 {
                 inner.timer[which] = *translated_ref(token, new_value);
             }
+            info!("[sys_setitimer] which: {}, new_value: {:?}, old_value: {:?}", which, inner.timer[which], *translated_refmut(token, old_value));
             0
         }
         _ => -1
