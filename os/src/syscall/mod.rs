--- conflicted
+++ resolved
@@ -74,11 +74,9 @@
 const SYSCALL_SHUTDOWN: usize = 501;
 const SYSCALL_CLEAR: usize = 502;
 pub mod fs;
-mod mmap;
 mod process;
 
 use fs::*;
-use mmap::*;
 use process::*;
 
 pub fn syscall(syscall_id: usize, args: [usize; 6]) -> isize {
@@ -98,7 +96,6 @@
         SYSCALL_FORK => sys_fork(),
         SYSCALL_EXEC => sys_exec(args[0] as *const u8, args[1] as *const usize),
         SYSCALL_WAITPID => sys_waitpid(args[0] as isize, args[1] as *mut i32),
-<<<<<<< HEAD
         SYSCALL_SET_TID_ADDRESS => sys_set_tid_address(args[0] as usize),
         SYSCALL_GETUID => sys_getuid(),
         SYSCALL_GETEUID => sys_geteuid(),
@@ -107,9 +104,8 @@
         SYSCALL_GETTID => sys_gettid(),
         SYSCALL_SBRK => sys_sbrk(args[0] as isize),
         SYSCALL_BRK => sys_brk(args[0]),
-=======
+        SYSCALL_MMAP => sys_mmap(args[0], args[1], args[2], args[3], args[4], args[5]),
         SYSCALL_MUNMAP => sys_munmap(args[0], args[1]),
->>>>>>> 106349d2
         //SYSCALL_GET_TIME_OF_DAY =>
         _ => panic!("Unsupported syscall_id: {}", syscall_id),
     }
