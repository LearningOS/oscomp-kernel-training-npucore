--- conflicted
+++ resolved
@@ -162,14 +162,10 @@
         _ => "unknown",
     }
 }
-<<<<<<< HEAD
 use crate::{
     fs::{FdSet, IoVec},
-    timer::TimeSpec,
+    timer::{TimeSpec, ITimerVal},
 };
-=======
-use crate::{fs::IoVec, timer::{TimeSpec, ITimerVal}};
->>>>>>> 2ad344b2
 
 pub fn syscall(syscall_id: usize, args: [usize; 6]) -> isize {
     if ![
@@ -254,7 +250,7 @@
             args[0] as *const crate::timer::TimeSpec,
             args[1] as *mut crate::timer::TimeSpec,
         ),
-        SYSCALL_SETITIMER => sys_settimer(
+        SYSCALL_SETITIMER => sys_setitimer(
             args[0],
             args[1] as *const ITimerVal,
             args[2] as *mut ITimerVal,
