--- conflicted
+++ resolved
@@ -47,11 +47,7 @@
             let mut cx = current_trap_cx();
             cx.sepc += 4;
             // get system call return value
-<<<<<<< HEAD
             let result = syscall(cx.x[17], [cx.x[10], cx.x[11], cx.x[12], cx.x[13], cx.x[14], cx.x[15]]);
-=======
-            let result = syscall(cx.x[17], [cx.x[10], cx.x[11], cx.x[12], 0, 0, 0]);
->>>>>>> 106349d2
             // cx is changed during sys_exec, so we have to call it again
             cx = current_trap_cx();
             cx.x[10] = result as usize;
@@ -72,7 +68,13 @@
             exit_current_and_run_next(-2);
         }
         Trap::Exception(Exception::IllegalInstruction) => {
-            println!("[kernel] IllegalInstruction in application, core dumped.");
+            println!("[kernel] IllegalInstruction in application, continue.");
+            println!(
+                "[kernel] {:?} in application, bad addr = {:#x}, bad instruction = {:#x}, core dumped.",
+                scause.cause(),
+                stval,
+                current_trap_cx().sepc,
+            );
             // illegal instruction exit code
             exit_current_and_run_next(-3);
         }
