use super::{frame_alloc, FrameTracker};
use super::{PTEFlags, PageTable, PageTableEntry};
use super::{PhysAddr, PhysPageNum, VirtAddr, VirtPageNum};
use super::{StepByOne, VPNRange};
use super::{UserBuffer, translated_byte_buffer};
use crate::config::*;
use crate::fs::{File, FileClass, FileDescripter};
use crate::task::{FdTable, AuxHeader};
use alloc::collections::BTreeMap;
use alloc::sync::Arc;
use alloc::vec::Vec;
use core::fmt::Result;
use lazy_static::*;
use riscv::register::satp;
use spin::Mutex;

extern "C" {
    fn stext();
    fn etext();
    fn srodata();
    fn erodata();
    fn sdata();
    fn edata();
    fn sbss_with_stack();
    fn ebss();
    fn ekernel();
    fn strampoline();
}

lazy_static! {
    pub static ref KERNEL_SPACE: Arc<Mutex<MemorySet>> =
        Arc::new(Mutex::new(MemorySet::new_kernel()));
}

pub fn kernel_token() -> usize {
    KERNEL_SPACE.lock().token()
}

pub struct MemorySet {
    page_table: PageTable,
    areas: Vec<MapArea>,
    heap_areas: Vec<MapArea>,
    mmap_areas: Vec<MmapArea>,
}

impl MemorySet {
<<<<<<< HEAD
=======
    pub fn munmap(&mut self, start: usize, len: usize) -> i32 {
        if len == 0 {
            return 0;
        }
        let mut m = MapArea::new(
            start.into(),
            (len + start).into(),
            MapType::Framed,
            MapPermission::X,
        );
        if let Err(_) = m.unmap(&mut self.page_table) {
            unsafe {
                llvm_asm!("sfence.vma" :::: "volatile");
            }
            return -1;
        }
        unsafe {
            llvm_asm!("sfence.vma" :::: "volatile");
        }
        return len as i32;
    }
    pub fn alloc(
        &mut self,
        mut start: usize, // 开始地址
        len: usize,       // 内存映射长度
        prot: usize,      // 保护位标志
    ) -> i32 {
        if len == 0 {
            return 0;
        }
        if (prot & 0x7 == 0) || (prot & !0x7 != 0) || len > 0x1_000_000_000 {
            return -1;
        }
        let mut chk = MapPermission::R | MapPermission::W | MapPermission::X;
        let mut per: u8 = prot as u8;
        per = chk.bits() & per;
        chk = !chk;
        if (prot & (chk.bits() as usize)) != 0 {
            return -1;
        }
        if let Some(i) = MapPermission::from_bits(per) {
            let m: MapArea = MapArea::new(start.into(), (len + start).into(), MapType::Framed, i);
            if let Ok(_) = self.push(m, None) {
                unsafe {
                    llvm_asm!("sfence.vma" :::: "volatile");
                }
                return ((((start + len) - 1 + PAGE_SIZE) / PAGE_SIZE - start / PAGE_SIZE)
                    * PAGE_SIZE) as i32;
            //this was the size
            } else {
                return -1;
            }
        } else {
            return -1;
        }
    }
    /// 建立从文件到内存的映射
    pub fn mmap(
        &mut self,
        mut start: usize, // 开始地址
        len: usize,       // 内存映射长度
        prot: usize,      // 保护位标志
        flags: usize,     // 映射方式
        fd: usize,        // 被映射文件
        offset: usize,    // 文件位移
    ) -> i32 {
        let m: MapArea;
        //内存分配模块
        match flags {
            _ => {
                return -1;
            }
            MAP_PRIVATE => {
                if len == 0 {
                    return 0;
                }
                if (prot & 0x7 == 0) || (prot & !0x7 != 0) || len > 0x1_000_000_000 {
                    return -1;
                }
                let mut chk = MapPermission::R | MapPermission::W | MapPermission::X;
                let mut per: u8 = prot as u8;
                per = chk.bits() & per;
                chk = !chk;
                if (prot & (chk.bits() as usize)) != 0 {
                    return -1;
                }
                if let Some(i) = MapPermission::from_bits(per) {
                    m = MapArea::new(start.into(), (len + start).into(), MapType::Framed, i);
                    if let Ok(_) = self.push(m, None) {
                        unsafe {
                            llvm_asm!("sfence.vma" :::: "volatile");
                        }
                    /*                        return ((((start + len) - 1 + PAGE_SIZE) / PAGE_SIZE - start / PAGE_SIZE)
                     * PAGE_SIZE) as i32;*/
                    //this was the size
                    } else {
                        return -1;
                    }
                } else {
                    return -1;
                }
            }
        }
        unsafe { crate::syscall::fs::sys_read(fd, start as *const u8, len) as i32 }
    }

>>>>>>> dfc55e5a
    pub fn new_bare() -> Self {
        Self {
            page_table: PageTable::new(),
            areas: Vec::new(),
            heap_areas: Vec::new(),
            mmap_areas: Vec::new(),
        }
    }
    pub fn token(&self) -> usize {
        self.page_table.token()
    }
    /// Assume that no conflicts.
    pub fn insert_framed_area(
        &mut self,
        start_va: VirtAddr,
        end_va: VirtAddr,
        permission: MapPermission,
    ) {
        self.push(
            MapArea::new(start_va, end_va, MapType::Framed, permission),
            None,
        );
    }
    pub fn remove_area_with_start_vpn(&mut self, start_vpn: VirtPageNum) {
        if let Some((idx, area)) = self
            .areas
            .iter_mut()
            .enumerate()
            .find(|(_, area)| area.vpn_range.get_start() == start_vpn)
        {
            area.unmap(&mut self.page_table);
            self.areas.remove(idx);
        }
    }
    fn push(&mut self, mut map_area: MapArea, data: Option<&[u8]>) -> Result {
        if let Err(_) = map_area.map(&mut self.page_table) {
            return Err(core::fmt::Error);
        }
        if let Some(data) = data {
            map_area.copy_data(&mut self.page_table, data, 0);
        }
        self.areas.push(map_area);
        Ok(())
    }
    fn push_with_offset(&mut self, mut map_area: MapArea, offset: usize, data: Option<&[u8]>) {
        // println!{"3"}
        map_area.map(&mut self.page_table);
        if let Some(data) = data {
            map_area.copy_data(&mut self.page_table, data, offset);
        }
        self.areas.push(map_area);
    }
    pub fn get_mmap_top(&mut self) -> VirtAddr {
        match self.mmap_areas.last() {
            Some(mmap_area) => mmap_area.area.vpn_range.get_end().into(),
            None => MMAP_BASE.into()
        }
    }
    pub fn insert_mmap_area(
        &mut self,
        start_va: VirtAddr,
        len: usize,
        permission: MapPermission,
        flags: usize,
        fd: isize,
        offset: usize,
        fd_table: FdTable,
        token: usize,
    ) {
        let end_va = (start_va.0 + len).into();
        let mut mmap_area = MmapArea::new(fd, start_va, end_va, permission);
        mmap_area.map_file(start_va, len, flags, offset, fd_table, token);
        self.push_mmap_area(
            mmap_area,
            None,
        );
    }
    pub fn remove_mmap_area_with_start_vpn(&mut self, start_vpn: VirtPageNum) {
        if let Some((idx, mmap_area)) = self
            .mmap_areas
            .iter_mut()
            .enumerate()
            .find(|(_, mmap_area)| mmap_area.area.vpn_range.get_start() == start_vpn)
        {
            mmap_area.area.unmap(&mut self.page_table);
            self.mmap_areas.remove(idx);
        }
    }
    pub fn push_mmap_area(&mut self, mut mmap_area: MmapArea, data: Option<&[u8]>) -> Result {
        if let Err(_) = mmap_area.area.map(&mut self.page_table) {
            return Err(core::fmt::Error);
        }
        if let Some(data) = data {
            mmap_area.area.copy_data(&mut self.page_table, data, 0);
        }
        self.mmap_areas.push(mmap_area);
        Ok(())
    }
    pub fn insert_heap_area(
        &mut self,
        start_va: VirtAddr,
        end_va: VirtAddr,
        permission: MapPermission,
    ) {
        self.push_heap_area(
            MapArea::new(start_va, end_va, MapType::Framed, permission),
            None,
        );
    }
    pub fn remove_heap_area_with_start_vpn(&mut self, start_vpn: VirtPageNum) {
        if let Some((idx, heap_area)) = self
            .heap_areas
            .iter_mut()
            .enumerate()
            .find(|(_, heap_area)| heap_area.vpn_range.get_start() == start_vpn)
        {
            heap_area.unmap(&mut self.page_table);
            self.heap_areas.remove(idx);
        }
    }
    pub fn push_heap_area(&mut self, mut heap_area: MapArea, data: Option<&[u8]>) -> Result {
        if let Err(_) = heap_area.map(&mut self.page_table) {
            return Err(core::fmt::Error);
        }
        if let Some(data) = data {
            heap_area.copy_data(&mut self.page_table, data, 0);
        }
        self.heap_areas.push(heap_area);
        Ok(())
    }
    /// Mention that trampoline is not collected by areas.
    fn map_trampoline(&mut self) {
        self.page_table.map(
            VirtAddr::from(TRAMPOLINE).into(),
            PhysAddr::from(strampoline as usize).into(),
            PTEFlags::R | PTEFlags::X,
        );
    }
    /// Without kernel stacks.
    pub fn new_kernel() -> Self {
        let mut memory_set = Self::new_bare();
        // map trampoline
        memory_set.map_trampoline();
        // map kernel sections
        println!(".text [{:#x}, {:#x})", stext as usize, etext as usize);
        println!(".rodata [{:#x}, {:#x})", srodata as usize, erodata as usize);
        println!(".data [{:#x}, {:#x})", sdata as usize, edata as usize);
        println!(
            ".bss [{:#x}, {:#x})",
            sbss_with_stack as usize, ebss as usize
        );
        println!("mapping .text section");
        memory_set.push(
            MapArea::new(
                (stext as usize).into(),
                (etext as usize).into(),
                MapType::Identical,
                MapPermission::R | MapPermission::X,
            ),
            None,
        );
        println!("mapping .rodata section");
        memory_set.push(
            MapArea::new(
                (srodata as usize).into(),
                (erodata as usize).into(),
                MapType::Identical,
                MapPermission::R,
            ),
            None,
        );
        println!("mapping .data section");
        memory_set.push(
            MapArea::new(
                (sdata as usize).into(),
                (edata as usize).into(),
                MapType::Identical,
                MapPermission::R | MapPermission::W,
            ),
            None,
        );
        println!("mapping .bss section");
        memory_set.push(
            MapArea::new(
                (sbss_with_stack as usize).into(),
                (ebss as usize).into(),
                MapType::Identical,
                MapPermission::R | MapPermission::W,
            ),
            None,
        );
        println!("mapping physical memory");
        memory_set.push(
            MapArea::new(
                (ekernel as usize).into(),
                MEMORY_END.into(),
                MapType::Identical,
                MapPermission::R | MapPermission::W,
            ),
            None,
        );
        println!("mapping memory-mapped registers");
        for pair in MMIO {
            memory_set.push(
                MapArea::new(
                    (*pair).0.into(),
                    ((*pair).0 + (*pair).1).into(),
                    MapType::Identical,
                    MapPermission::R | MapPermission::W,
                ),
                None,
            );
        }
        memory_set
    }
    /// Include sections in elf and trampoline and TrapContext and user stack,
    /// also returns user_sp and entry point.
    pub fn from_elf(elf_data: &[u8]) -> (Self, usize, usize, usize, Vec<AuxHeader>) {
        let mut auxv:Vec<AuxHeader> = Vec::new();
        let mut memory_set = Self::new_bare();
        // map trampoline
        memory_set.map_trampoline();
        // map program headers of elf, with U flag
        let elf = xmas_elf::ElfFile::new(elf_data).unwrap();
        let elf_header = elf.header;
        let magic = elf_header.pt1.magic;
        assert_eq!(magic, [0x7f, 0x45, 0x4c, 0x46], "invalid elf!");
        let ph_count = elf_header.pt2.ph_count();
        let mut max_end_vpn = VirtPageNum(0);
        let mut head_va = 0; // top va of ELF which points to ELF header
        // push ELF related auxv
        auxv.push(AuxHeader{aux_type: AT_PHENT, value: elf.header.pt2.ph_entry_size() as usize});// ELF64 header 64bytes
        auxv.push(AuxHeader{aux_type: AT_PHNUM, value: ph_count as usize});
        auxv.push(AuxHeader{aux_type: AT_PAGESZ, value: PAGE_SIZE as usize});
        auxv.push(AuxHeader{aux_type: AT_BASE, value: 0 as usize});
        auxv.push(AuxHeader{aux_type: AT_FLAGS, value: 0 as usize});
        auxv.push(AuxHeader{aux_type: AT_ENTRY, value: elf.header.pt2.entry_point() as usize});
        auxv.push(AuxHeader{aux_type: AT_UID, value: 0 as usize});
        auxv.push(AuxHeader{aux_type: AT_EUID, value: 0 as usize});
        auxv.push(AuxHeader{aux_type: AT_GID, value: 0 as usize});
        auxv.push(AuxHeader{aux_type: AT_EGID, value: 0 as usize});
        auxv.push(AuxHeader{aux_type: AT_PLATFORM, value: 0 as usize});
        auxv.push(AuxHeader{aux_type: AT_HWCAP, value: 0 as usize});
        auxv.push(AuxHeader{aux_type: AT_CLKTCK, value: 100 as usize});
        auxv.push(AuxHeader{aux_type: AT_SECURE, value: 0 as usize});
        auxv.push(AuxHeader{aux_type: AT_NOTELF, value: 0x112d as usize});

        for i in 0..ph_count {
            let ph = elf.program_header(i).unwrap();
            if ph.get_type().unwrap() == xmas_elf::program::Type::Load {
                let start_va: VirtAddr = (ph.virtual_addr() as usize).into();
                let end_va: VirtAddr = ((ph.virtual_addr() + ph.mem_size()) as usize).into();
                let offset = start_va.0 - start_va.floor().0 * PAGE_SIZE;
                let mut map_perm = MapPermission::U;
                let ph_flags = ph.flags();
                if ph_flags.is_read() {
                    map_perm |= MapPermission::R;
                }
                if ph_flags.is_write() {
                    map_perm |= MapPermission::W;
                }
                if ph_flags.is_execute() {
                    map_perm |= MapPermission::X;
                }
                let map_area = MapArea::new(start_va, end_va, MapType::Framed, map_perm);
                max_end_vpn = map_area.vpn_range.get_end();
                if offset == 0 {
                    head_va = start_va.into();
                    memory_set.push(
                        map_area,
                        Some(
                            &elf.input
                                [ph.offset() as usize..(ph.offset() + ph.file_size()) as usize],
                        ),
                    );
                } else {
                    memory_set.push_with_offset(
                        map_area,
                        offset,
                        Some(
                            &elf.input
                                [ph.offset() as usize..(ph.offset() + ph.file_size()) as usize],
                        ),
                    );
                }
                println!("[elf] LOAD SEGMENT PUSHED. start_va = 0x{:X}; end_va = 0x{:X}, offset = 0x{:X}", start_va.0, end_va.0, offset);
            }
        }

        // Get ph_head addr for auxv
        let ph_head_addr = head_va + elf.header.pt2.ph_offset() as usize;
        auxv.push(AuxHeader{aux_type: AT_PHDR, value: ph_head_addr as usize});

        let mut user_stack_top: usize = TRAP_CONTEXT;
        user_stack_top -= PAGE_SIZE;
        let user_stack_bottom: usize = user_stack_top - USER_STACK_SIZE;

        let max_end_va: VirtAddr = max_end_vpn.into();
        let mut user_heap_bottom: usize = max_end_va.into();
        // guard page
        user_heap_bottom += PAGE_SIZE;


        memory_set.push(
            MapArea::new(
                user_stack_bottom.into(),
                user_stack_top.into(),
                MapType::Framed,
                MapPermission::R | MapPermission::W | MapPermission::U,
            ),
            None,
        );
        println!(
            "[elf] USER STACK PUSHED. user_stack_top:{:X}; user_stack_bottom:{:X}",
            user_stack_top, user_stack_bottom
        );
        // map TrapContext
        memory_set.push(
            MapArea::new(
                TRAP_CONTEXT.into(),
                TRAMPOLINE.into(),
                MapType::Framed,
                MapPermission::R | MapPermission::W,
            ),
            None,
        );
        println!(
            "[elf] TRAP CONTEXT PUSHED. start_va:{:X}; end_va:{:X}",
            TRAP_CONTEXT, TRAMPOLINE
        );
        (
            memory_set,
            user_stack_top,
            user_heap_bottom,
            elf.header.pt2.entry_point() as usize,
            auxv,
        )
    }
    pub fn from_existed_user(user_space: &MemorySet) -> MemorySet {
        let mut memory_set = Self::new_bare();
        // map trampoline
        memory_set.map_trampoline();
        // copy data sections/trap_context/user_stack
        for area in user_space.areas.iter() {
            let new_area = MapArea::from_another(area);
            memory_set.push(new_area, None);
            // copy data from another space
            for vpn in area.vpn_range {
                let src_ppn = user_space.translate(vpn).unwrap().ppn();
                let dst_ppn = memory_set.translate(vpn).unwrap().ppn();
                dst_ppn
                    .get_bytes_array()
                    .copy_from_slice(src_ppn.get_bytes_array());
            }
        }
        memory_set
    }
    pub fn activate(&self) {
        let satp = self.page_table.token();
        unsafe {
            satp::write(satp);
            llvm_asm!("sfence.vma" :::: "volatile");
        }
    }
    pub fn translate(&self, vpn: VirtPageNum) -> Option<PageTableEntry> {
        self.page_table.translate(vpn)
    }
    pub fn set_pte_flags(&mut self, vpn: VirtPageNum, flags: usize) -> isize{
        self.page_table.set_pte_flags(vpn, flags)
    }
    pub fn recycle_data_pages(&mut self) {
        //*self = Self::new_bare();
        self.areas.clear();
    }
}

pub struct MapArea {
    vpn_range: VPNRange,
    data_frames: BTreeMap<VirtPageNum, FrameTracker>,
    map_type: MapType,
    map_perm: MapPermission,
}

impl MapArea {
    pub fn new(
        start_va: VirtAddr,
        end_va: VirtAddr,
        map_type: MapType,
        map_perm: MapPermission,
    ) -> Self {
        let start_vpn: VirtPageNum = start_va.floor();
        let end_vpn: VirtPageNum = end_va.ceil();
        println!(
<<<<<<< HEAD
            "[MapArea new] start_vpn:{:X}; end_vpn:{:X}; map_perm:{:b}",
            start_vpn.0, end_vpn.0, map_perm.bits()
=======
            "[MapArea new]: start_vpn:0x{:X} end_vpn:0x{:X} prot:{}",
            start_vpn.0,
            end_vpn.0,
            map_perm.bits()
>>>>>>> dfc55e5a
        );
        Self {
            vpn_range: VPNRange::new(start_vpn, end_vpn),
            data_frames: BTreeMap::new(),
            map_type,
            map_perm,
        }
    }
    pub fn from_another(another: &MapArea) -> Self {
        Self {
            vpn_range: VPNRange::new(another.vpn_range.get_start(), another.vpn_range.get_end()),
            data_frames: BTreeMap::new(),
            map_type: another.map_type,
            map_perm: another.map_perm,
        }
    }
    pub fn map_one(&mut self, page_table: &mut PageTable, vpn: VirtPageNum) -> Result {
        let ppn: PhysPageNum;
        match self.map_type {
            MapType::Identical => {
                ppn = PhysPageNum(vpn.0);
            }
            MapType::Framed => {
                let frame = frame_alloc().unwrap();
                ppn = frame.ppn;
                self.data_frames.insert(vpn, frame);
            }
        }
        let pte_flags = PTEFlags::from_bits(self.map_perm.bits).unwrap();
        if !page_table.is_mapped(vpn) {
            page_table.map(vpn, ppn, pte_flags);
            Ok(())
        } else {
            Err(core::fmt::Error)
        }
    }
    pub fn unmap_one(&mut self, page_table: &mut PageTable, vpn: VirtPageNum) -> Result {
        match self.map_type {
            MapType::Framed => {
                self.data_frames.remove(&vpn);
            }
            _ => {}
        }
        if !page_table.is_mapped(vpn) {
            return Err(core::fmt::Error);
        }
        page_table.unmap(vpn);
        Ok(())
    }
    pub fn map(&mut self, page_table: &mut PageTable) -> Result {
        for vpn in self.vpn_range {
            if let Err(_) = self.map_one(page_table, vpn) {
                return Err(core::fmt::Error);
            }
        }
        Ok(())
    }
    pub fn unmap(&mut self, page_table: &mut PageTable) -> Result {
        for vpn in self.vpn_range {
            if let Err(_) = self.unmap_one(page_table, vpn) {
                return Err(core::fmt::Error);
            }
        }
        Ok(())
    }
    /// data: start-aligned but maybe with shorter length
    /// assume that all frames were cleared before
    pub fn copy_data(&mut self, page_table: &mut PageTable, data: &[u8], offset: usize) {
        assert_eq!(self.map_type, MapType::Framed);
        let mut start: usize = 0;
        let mut page_offset: usize = offset;
        let mut current_vpn = self.vpn_range.get_start();
        let len = data.len();
        loop {
            let src = &data[start..len.min(start + PAGE_SIZE - page_offset)];
            let dst = &mut page_table
                .translate(current_vpn)
                .unwrap()
                .ppn()
                .get_bytes_array()[page_offset..(page_offset + src.len())];
            dst.copy_from_slice(src);

            start += PAGE_SIZE - page_offset;

            page_offset = 0;
            if start >= len {
                break;
            }
            current_vpn.step();
        }
    }
}

pub struct MmapArea {
    fd: isize,
    area: MapArea,
}

impl MmapArea {
    pub fn new(
        fd: isize,
        start_va: VirtAddr,
        end_va: VirtAddr,
        map_perm: MapPermission,
    ) -> Self {
        println!("[MmapArea new] fd:{:X}; start_va:{:X}; end_va:{:X}", fd, start_va.0, end_va.0);
        Self {
            fd,
            area: MapArea::new(start_va, end_va, MapType::Framed, map_perm),
        }
    }
    pub fn map_file(&mut self, start_va: VirtAddr, len: usize, flags: usize, offset: usize, fd_table: FdTable, token: usize) -> isize {
        let flags = MmapFlags::from_bits(flags).unwrap();
        if flags.contains(MmapFlags::MAP_ANONYMOUS)
            && self.fd == -1 
            && offset == 0 {
            println!("[map file] map anonymous file");
            return 1;
        }

        if self.fd as usize >= fd_table.len() { return -1; }

        if let Some(file) = &fd_table[self.fd as usize] {
            match &file.fclass {
                FileClass::File(f)=>{
                    f.set_offset(offset);
                    if !f.readable() { return -1; }
                    println!{"[map file] The start_va is 0x{:X}, offset of file is {}", start_va.0, offset};
                    let read_len = f.read(UserBuffer::new(translated_byte_buffer(token, start_va.0 as *const u8, len)));
                    println!{"[map file] read {} bytes", read_len};
                },
                _ => { return -1; },
            };
        } else { return -1 };
        return 1;
    }
}

#[derive(Copy, Clone, PartialEq, Debug)]
pub enum MapType {
    Identical,
    Framed,
}

bitflags! {
    pub struct MapPermission: u8 {
        const R = 1 << 1;
        const W = 1 << 2;
        const X = 1 << 3;
        const U = 1 << 4;
    }
}

bitflags! {
    pub struct MmapFlags: usize {
        const MAP_FILE = 0;
        const MAP_SHARED= 0x01;
        const MAP_PRIVATE = 0x02;
        const MAP_FIXED = 0x10;
        const MAP_ANONYMOUS = 0x20;
    }
}

#[allow(unused)]
pub fn remap_test() {
    let mut kernel_space = KERNEL_SPACE.lock();
    let mid_text: VirtAddr = ((stext as usize + etext as usize) / 2).into();
    let mid_rodata: VirtAddr = ((srodata as usize + erodata as usize) / 2).into();
    let mid_data: VirtAddr = ((sdata as usize + edata as usize) / 2).into();
    assert_eq!(
        kernel_space
            .page_table
            .translate(mid_text.floor())
            .unwrap()
            .writable(),
        false
    );
    assert_eq!(
        kernel_space
            .page_table
            .translate(mid_rodata.floor())
            .unwrap()
            .writable(),
        false,
    );
    assert_eq!(
        kernel_space
            .page_table
            .translate(mid_data.floor())
            .unwrap()
            .executable(),
        false,
    );
    println!("remap_test passed!");
}<|MERGE_RESOLUTION|>--- conflicted
+++ resolved
@@ -44,8 +44,6 @@
 }
 
 impl MemorySet {
-<<<<<<< HEAD
-=======
     pub fn munmap(&mut self, start: usize, len: usize) -> i32 {
         if len == 0 {
             return 0;
@@ -152,7 +150,6 @@
         unsafe { crate::syscall::fs::sys_read(fd, start as *const u8, len) as i32 }
     }
 
->>>>>>> dfc55e5a
     pub fn new_bare() -> Self {
         Self {
             page_table: PageTable::new(),
@@ -546,15 +543,8 @@
         let start_vpn: VirtPageNum = start_va.floor();
         let end_vpn: VirtPageNum = end_va.ceil();
         println!(
-<<<<<<< HEAD
             "[MapArea new] start_vpn:{:X}; end_vpn:{:X}; map_perm:{:b}",
             start_vpn.0, end_vpn.0, map_perm.bits()
-=======
-            "[MapArea new]: start_vpn:0x{:X} end_vpn:0x{:X} prot:{}",
-            start_vpn.0,
-            end_vpn.0,
-            map_perm.bits()
->>>>>>> dfc55e5a
         );
         Self {
             vpn_range: VPNRange::new(start_vpn, end_vpn),
