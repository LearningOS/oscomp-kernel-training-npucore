--- conflicted
+++ resolved
@@ -245,16 +245,6 @@
                 let start_va: VirtAddr = (ph.virtual_addr() as usize).into();
                 let end_va: VirtAddr = ((ph.virtual_addr() + ph.mem_size()) as usize).into();
                 let offset = start_va.0 - start_va.floor().0 * PAGE_SIZE;
-
-<<<<<<< HEAD
-                println!(
-                    "[elf] start_va = 0x{:X}; end_va = 0x{:X}, offset = 0x{:X}",
-                    ph.virtual_addr() as usize,
-                    ph.virtual_addr() + ph.mem_size(),
-                    offset
-                );
-=======
->>>>>>> 44e665f6
                 let mut map_perm = MapPermission::U;
                 let ph_flags = ph.flags();
                 if ph_flags.is_read() {
@@ -289,32 +279,17 @@
                 println!("[elf] LOAD SEGMENT PUSHED. start_va = 0x{:X}; end_va = 0x{:X}, offset = 0x{:X}", start_va.0, end_va.0, offset);
             }
         }
-<<<<<<< HEAD
-        // //map user heap
-        // let max_end_va: VirtAddr = max_end_vpn.into();
-        // let mut user_heap_bottom: usize = max_end_va.into();
-        // //guard page
-        // user_heap_bottom += PAGE_SIZE;
-
-        // map user stack with U flags
-        let max_end_va: VirtAddr = max_end_vpn.into();
-        let mut user_stack_bottom: usize = max_end_va.into();
-        // guard page
-        user_stack_bottom += PAGE_SIZE;
-        let user_stack_top = user_stack_bottom + USER_STACK_SIZE;
-=======
         let max_top_va: VirtAddr = TRAP_CONTEXT.into();
         let mut user_stack_top: usize = TRAP_CONTEXT;
         user_stack_top -= PAGE_SIZE;
         let user_stack_bottom: usize = user_stack_top - USER_STACK_SIZE;
-        
+
         // // map user stack with U flags
         // let max_end_va: VirtAddr = max_end_vpn.into();
         // let mut user_stack_bottom: usize = max_end_va.into();
         // // guard page
         // user_stack_bottom += PAGE_SIZE;
         // let user_stack_top = user_stack_bottom + USER_STACK_SIZE;
->>>>>>> 44e665f6
         memory_set.push(
             MapArea::new(
                 user_stack_bottom.into(),
@@ -324,7 +299,10 @@
             ),
             None,
         );
-        println!("[elf] USER STACK PUSHED. user_stack_top:{:X}; user_stack_bottom:{:X}", user_stack_top, user_stack_bottom);
+        println!(
+            "[elf] USER STACK PUSHED. user_stack_top:{:X}; user_stack_bottom:{:X}",
+            user_stack_top, user_stack_bottom
+        );
         // map TrapContext
         memory_set.push(
             MapArea::new(
@@ -335,7 +313,10 @@
             ),
             None,
         );
-        println!("[elf] TRAP CONTEXT PUSHED. start_va:{:X}; end_va:{:X}", TRAP_CONTEXT, TRAMPOLINE);
+        println!(
+            "[elf] TRAP CONTEXT PUSHED. start_va:{:X}; end_va:{:X}",
+            TRAP_CONTEXT, TRAMPOLINE
+        );
         (
             memory_set,
             user_stack_top,
